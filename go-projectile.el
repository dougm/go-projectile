;;; go-projectile.el --- Go add-ons for Projectile

;; Copyright (C) 2014 Doug MacEachern

;; Author: Doug MacEachern <dougm@vmware.com>
;; URL: https://github.com/dougm/go-projectile
;; Keywords: project, convenience
;; Version: 0.2.1
;; Package-Requires: ((projectile "0.10.0") (go-mode "0") (go-eldoc "0.16") (go-rename "0") (go-guru "0"))

;; This file is NOT part of GNU Emacs.

;;; License:

;; This program is free software; you can redistribute it and/or modify
;; it under the terms of the GNU General Public License as published by
;; the Free Software Foundation; either version 3, or (at your option)
;; any later version.
;;
;; This program is distributed in the hope that it will be useful,
;; but WITHOUT ANY WARRANTY; without even the implied warranty of
;; MERCHANTABILITY or FITNESS FOR A PARTICULAR PURPOSE.  See the
;; GNU General Public License for more details.
;;
;; You should have received a copy of the GNU General Public License
;; along with GNU Emacs; see the file COPYING.  If not, write to the
;; Free Software Foundation, Inc., 51 Franklin Street, Fifth Floor,
;; Boston, MA 02110-1301, USA.

;;; Commentary:
;;
;; This library provides some Go functionality to Projectile.

;; To use this library, put this file in your Emacs load path, and
;; call (require 'go-projectile)

;;; Code:

(require 'projectile)
(require 'go-eldoc)
(require 'go-guru)
(require 'go-rename)
(require 'vc-git)
(require 'autorevert)

(defcustom go-projectile-switch-gopath 'always
  "Specify whether GOPATH should be updated when switching projects.
Choices are 'always, 'maybe to update only if buffer is not in the
current GOPATH, or 'never to leave GOPATH untouched."
  :type '(choice (const always)
                 (const maybe)
                 (const never))
  :group 'projectile)

(defvar go-projectile-files-ignore
  '("third_party" "vendor")
  "A list of regular expressions to ignore in `go-projectile-current-project-files'.")

(defvar go-projectile-tools-path (expand-file-name (concat user-emacs-directory "/gotools"))
  "GOPATH for Go tools used by Emacs.")

(defvar go-projectile-url-file "go-projectile-url.eld"
  "File containing project import URL.")

(defvar go-projectile-tools
<<<<<<< HEAD
  '((gocode    . "github.com/mdempsky/gocode")
    (golint    . "github.com/golang/lint/golint")
=======
  '((gocode    . "github.com/nsf/gocode")
    (golint    . "golang.org/x/lint/golint")
>>>>>>> f40fe6ba
    (godef     . "github.com/rogpeppe/godef")
    (errcheck  . "github.com/kisielk/errcheck")
    (godoc     . "golang.org/x/tools/cmd/godoc")
    (gogetdoc  . "github.com/zmb3/gogetdoc")
    (goimports . "golang.org/x/tools/cmd/goimports")
    (gorename  . "golang.org/x/tools/cmd/gorename")
    (gomvpkg   . "golang.org/x/tools/cmd/gomvpkg")
    (guru      . "golang.org/x/tools/cmd/guru"))
  "Import paths for Go tools.")

(defun go-projectile-tools-add-path ()
  "Add go-projectile-tools-path to `exec-path' and friends."
  (let ((path (concat go-projectile-tools-path "/bin")))
    (unless (member path exec-path)
      (add-to-list 'exec-path path)
      (setenv "PATH" (concat (getenv "PATH") path-separator path))
      (setq go-guru-command (concat path "/guru"))
      (setq go-rename-command (concat path "/gorename"))
      (let ((gogetdoc (executable-find "gogetdoc")))
        (when gogetdoc
          (setq godoc-at-point-function #'godoc-gogetdoc
                godoc-use-completing-read t))))))

(defun go-projectile-get-tools (&optional flag)
  "Install go related tools via go get.  Optional FLAG to update."
  (or go-projectile-tools-path (error "Error: go-projectile-tools-path not set"))
  (go-projectile-tools-add-path)
  (let ((env (getenv "GOPATH")))
    (setenv "GOPATH" go-projectile-tools-path)
    (dolist (tool go-projectile-tools)
      (let* ((url (cdr tool))
             (cmd (concat "go get " (if flag (concat flag " ")) url))
             (result (shell-command-to-string cmd)))
        (message "Go tool %s: %s" (car tool) cmd)
        (unless (string= "" result)
          (error result))))
    (setenv "GOPATH" env)))

(defun go-projectile-install-tools ()
  "Install go related tools."
  (interactive)
  (go-projectile-get-tools))

(defun go-projectile-update-tools ()
  "Update go related tools."
  (interactive)
  (go-projectile-get-tools "-u"))

(defun go-projectile-current-project-files ()
  "Return a list of .go files for the current project."
  (-filter (lambda (file)
             (and (string= (file-name-extension file) "go")
                  (not (-any? (lambda (pat)
                                (string-match pat file))
                              go-projectile-files-ignore))))
           (projectile-current-project-files)))

(defun go-projectile-make-gopath ()
  "A project's Makefile may provide a `gopath' target for use by `go-projectile-set-gopath'."
  (let* ((buf (or buffer-file-name default-directory))
         (mkfile (locate-dominating-file buf "Makefile")))
    (when mkfile
      (let ((dir (expand-file-name (file-name-directory mkfile))))
        (with-temp-buffer
          (when (zerop (call-process "make" nil (current-buffer) nil "-s" "-C" dir "gopath"))
            (let ((path (buffer-string)))
              (unless (string= path "")
                path))))))))

(defun go-projectile-derive-gopath (&optional path)
  "Attempt to derive GOPATH for the current buffer.
PATH defaults to GOPATH via getenv, used to determine if buffer is in current GOPATH already."
  (let* ((path (or path (getenv "GOPATH")))
         (buf (or buffer-file-name default-directory))
         (dir (locate-dominating-file buf "src")))
    (if dir
        (let ((rel (file-relative-name buf dir)))
          (if (and path (locate-file rel (split-string path path-separator t)))
              path
            (directory-file-name (expand-file-name dir)))))))

(defun go-projectile-directory-gopath-p ()
  "Check if `default-directory' is under the current GOPATH."
  (car (mapcar (lambda (p)
                 (string-prefix-p p default-directory))
               (split-string (or (getenv "GOPATH") "") path-separator t))))

(defvar-local go-projectile-project-gopath nil)

(defun go-projectile-set-gopath ()
  "Attempt to setenv GOPATH for the current project."
  (interactive)
  (let ((path (or go-projectile-project-gopath
                  (go-projectile-make-gopath)
                  (go-projectile-derive-gopath))))
    (when path
      (message "setenv GOPATH=%s" path)
      (setq go-projectile-project-gopath path)
      (setenv "GOPATH" path))))

(defun go-projectile-git-grep ()
  "Run `vc-git-grep' on *.go in the $GOPATH/src/ directory of the current buffer."
  (interactive)
  (let ((src (concat (locate-dominating-file (or buffer-file-name default-directory) "src") "src"))
        (regexp (if (and transient-mark-mode mark-active)
                    (buffer-substring (region-beginning) (region-end))
                  (read-string (projectile-prepend-project-name "Grep for: ")
                               (projectile-symbol-at-point)))))
    (vc-git-grep regexp "*.go" src)))

(defun go-projectile-set-local-keys ()
  "Set local Projectile key bindings for Go projects."
  (define-key projectile-command-map (kbd "W") 'go-projectile-rewrite)
  (define-key projectile-command-map (kbd "w") 'go-rename)
  (define-key projectile-command-map (kbd "N") 'go-projectile-get)
  (define-key projectile-command-map (kbd "G") 'go-projectile-git-grep))

(defun go-projectile-mode ()
  "Hook for `go-mode-hook' to set Go projectile related key bindings."
  (require 'go-guru)
  (go-projectile-set-local-keys))

(defun go-projectile-switch-project ()
  "Hook for `projectile-after-switch-project-hook' to set GOPATH."
  ;; (projectile-project-type) could be 'go or 'make
  ;; we just check if there are any *.go files in the project, unless the `projectile-project-type' local is set.
  (when (or (eq projectile-project-type 'go)
            (funcall projectile-go-function))
    (unless (eq go-projectile-switch-gopath 'never)
      (if (eq go-projectile-switch-gopath 'always)
          (setenv "GOPATH" nil))
      (go-projectile-set-gopath))))

(defun go-projectile-switch-project-window ()
  "Hook for `buffer-list-update-hook' to set GOPATH.
When `projectile-project-type' set to `go', GOPATH is checked, calling `go-projectile-switch-project' if needed."
  (if (and (eq projectile-project-type 'go)
           (null (active-minibuffer-window)))
      (let* ((index 5)
             (frame (backtrace-frame index))
             (found 0))
        (while (not (equal found 2))
          (setq frame (backtrace-frame (incf index)))
          (when (equal t (first frame))
            (incf found)))
        (let ((caller (second frame)))
          (if (and (eq caller 'select-window)
                   (not (go-projectile-directory-gopath-p)))
              (go-projectile-switch-project))))))

(defun go-projectile-rewrite-pattern-args (n)
  "Generate function call pattern with N arguments for `go-projectile-rewrite-pattern'."
  (let ((arg (string-to-char "a")))
    (mapconcat 'identity
               (mapcar (lambda (i)
                         (char-to-string (+ arg i)))
                       (number-sequence 0 (- n 1))) ",")))

(defun go-projectile-rewrite-pattern ()
  "Generate default pattern for `go-projectile-rewrite'."
  (let ((fn (go-eldoc--get-funcinfo)))
    (if (and fn (> (plist-get fn :index) 0))
        (let* ((name (plist-get fn :name))
               (signature (go-eldoc--analyze-signature (plist-get fn :signature)))
               (args (go-eldoc--split-types-string (plist-get signature :arg-type))))
          (format "x.%s(%s)" name (go-projectile-rewrite-pattern-args (length args))))
      (projectile-symbol-at-point))))

(defun go-projectile-rewrite (from to)
  "Apply Go rewrite rule to current project via gofmt -r 'FROM -> TO'."
  (interactive
   (let ((pat (read-string (projectile-prepend-project-name "Pattern: ")
                           (go-projectile-rewrite-pattern))))
     (list pat (read-string (projectile-prepend-project-name "Replacement: ") pat))))
  (projectile-with-default-dir (projectile-project-root)
    (projectile-save-project-buffers)
    (apply 'call-process "gofmt" nil (get-buffer-create "*Go Rewrite*") nil
           "-l" "-w" "-r" (format "%s -> %s" from to)
           (go-projectile-current-project-files))
    (auto-revert-buffers)))

(defun go-projectile-import-url (path)
  "Remove scheme from PATH if needed, to make go get happy."
  (let ((url (url-generic-parse-url path)))
    (if (eq nil (url-type url))
        path
      (concat (url-host url) (car (url-path-and-query url))))))

(defun go-projectile-get (url dir)
  "Create a new project via 'go get' and switch to the project.
URL should be a valid import path, example: github.com/coreos/etcd
DIR is the directory to use for GOPATH when running go get."
  (interactive
   (let ((repo (read-string "URL: ")))
     (list repo (ido-read-directory-name "Directory: " "~/"))))
  (let* ((name (file-name-base url))
         (default-directory (concat (expand-file-name dir) name))
         (url (go-projectile-import-url url)))
    (if (file-exists-p default-directory)
        (error "%s already exists" default-directory))
    (make-directory default-directory t)
    (setenv "GOPATH" default-directory)
    (let ((result (shell-command-to-string (concat "go get " url))))
      (unless (string= "" result)
        (error result)))
    (projectile-serialize url go-projectile-url-file)
    (let* ((path (concat default-directory "/src/" url))
           (project (projectile-root-bottom-up path)))
      (projectile-add-known-project project)
      (projectile-switch-project-by-name project))))

(defun go-projectile-update ()
  "Update the current project via 'go get -u'."
  (interactive)
  (let* ((buf (or buffer-file-name default-directory))
         (default-directory (or (locate-dominating-file buf go-projectile-url-file)
                                (error "Unable to find project URL")))
         (url (projectile-unserialize go-projectile-url-file)))
    (async-shell-command (concat "go get -u -v " url))))

(add-hook 'projectile-after-switch-project-hook 'go-projectile-switch-project)
(eval-after-load 'go-mode
  '(add-hook 'go-mode-hook 'go-projectile-mode))

(provide 'go-projectile)
;;; go-projectile.el ends here<|MERGE_RESOLUTION|>--- conflicted
+++ resolved
@@ -63,13 +63,8 @@
   "File containing project import URL.")
 
 (defvar go-projectile-tools
-<<<<<<< HEAD
   '((gocode    . "github.com/mdempsky/gocode")
-    (golint    . "github.com/golang/lint/golint")
-=======
-  '((gocode    . "github.com/nsf/gocode")
     (golint    . "golang.org/x/lint/golint")
->>>>>>> f40fe6ba
     (godef     . "github.com/rogpeppe/godef")
     (errcheck  . "github.com/kisielk/errcheck")
     (godoc     . "golang.org/x/tools/cmd/godoc")
